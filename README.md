--- conflicted
+++ resolved
@@ -511,15 +511,9 @@
 
 function_calling = OpenAIFunctionCallingModule(
     api_key_env_name="API_KEY",
-<<<<<<< HEAD
-    model_name="gpt-4o-2024-05-13",
-    tools=[power_disco_ball, start_music, dim_lights],
-    tool_configs=tool_configs,
-=======
     model_name="gpt-4o-mini-2024-07-18",
     tools=[get_weather],
     tool_configs=[tool_config],
->>>>>>> 0b90fe0e
 )
 
 prompt = "Turn this place into a party!"
@@ -532,23 +526,6 @@
 # Show result
 response.model_dump()
 
-<<<<<<< HEAD
->>> {'usage': {'model_name': 'gpt-4o-2024-05-13',
-  'prompt_tokens': 158,
-  'completion_tokens': 75},
- 'results': [{'call_id': 'call_JihPSqJEgAXZqExPMaWTGT60',
-   'funcname': 'power_disco_ball',
-   'args': '{"power": true}',
-   'output': 'Disco ball is spinning!'},
-  {'call_id': 'call_BS2IksJBeLkTgt7qghgH5lPt',
-   'funcname': 'start_music',
-   'args': '{"energetic": true, "loud": true, "bpm": 120}',
-   'output': 'Starting music! energetic=True loud=True, bpm=120'},
-  {'call_id': 'call_XELGql9jojBILNkH4JVtZUu9',
-   'funcname': 'dim_lights',
-   'args': '{"brightness": 0.3}',
-   'output': 'Lights are now set to 30%'}],
-=======
 >>> {'usage': {'model_name': 'gpt-4o-mini-2024-07-18',
   'prompt_tokens': 69,
   'completion_tokens': 24},
@@ -556,7 +533,6 @@
    'funcname': 'get_weather',
    'args': '{"city":"New York","date":"2022-01-01"}',
    'output': 'The weather in New York on 2022-01-01 is sunny.'}],
->>>>>>> 0b90fe0e
  'prompt': [{'role': 'user',
    'content': 'Turn this place into a party!',
    'name': None}]}
